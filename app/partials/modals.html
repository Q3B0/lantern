<div id="langchooser" ng-show="model.dev">
  <ul class="pull-right">
    <li ng-repeat="(langKey, langVal) in LANGS" ng-class="{active: lang == langKey}"><a
        ng-click="lang != langKey && changeLang(langKey)">{{ langVal.name }}</a></li>
    <!--
    <li><a ng-click="openExternal(EXTERNAL_URL.helpTranslate)">{{ 'HELP_TRANSLATE' | i18n }}<sup><i class="icon-external-link"></i></sup></a></li>
    -->
  </ul>
</div>

<div ng-controller="UnexpectedStateCtrl" modal="show">
  <div class="modal-header">
    <h3>{{ 'UNEXPECTED_STATE_TITLE' | i18n }}</h3>
  </div>
  <div class="modal-body" ng-init="notify = true">
    <div>{{ 'UNEXPECTED_STATE_PROMPT' | i18n }}</div>
    <form class="notify">
      <p>
        <label class="checkbox inline">
          <input type="checkbox" ng-model="notify" tabindex="{{ show && 1 || ''}}">
          {{ 'NOTIFY_LANTERN_DEVS' | i18n }}
        </label>
      </p>
      <textarea class="report noHeightWhenHidden" ui-toggle="notify" focus-on="show"
        ng-disabled="!notify" tabindex="{{ show && 2 || ''}}" maxlength="500000"
        ng-model="report" placeholder="{{ 'BUG_REPORT_PROMPT' | i18n }}"></textarea>
    </form>
  </div>
  <div class="modal-footer">
    <button type="button" ng-click="handleReset()" class="btn pull-left" tabindex="{{ show && 5 || ''}}">
      <i class="icon-warning-sign warning-colored"></i>
      {{ 'RESET' | i18n }}
    </button>
    <button type="button" ng-click="handleRefresh()" class="btn btn-primary" tabindex="{{ show && 3 || ''}}">{{ 'REFRESH' | i18n }}</button>
  </div>
</div>

<div ng-controller="SettingsLoadFailureCtrl" modal="show">
  <div class="modal-header">
    <h3>{{ 'SETTINGS_LOAD_FAILURE_TITLE' | i18n }}</h3>
  </div>
  <div class="modal-body" ng-init="notify = true; report = defaultReportMsg()">
    <div>{{ 'SETTINGS_LOAD_FAILURE_PROMPT' | i18n }}</div>
    <form class="notify">
      <p>
        <label class="checkbox inline">
          <input type="checkbox" ng-model="notify" tabindex="{{ show && 1 || ''}}">
          {{ 'NOTIFY_LANTERN_DEVS' | i18n }}
        </label>
      </p>
      <textarea class="report noHeightWhenHidden" ui-toggle="notify" focus-on="show"
        ng-disabled="!notify" tabindex="{{ show && 2 || ''}}" maxlength="500000"
        ng-model="report" placeholder="{{ 'BUG_REPORT_PROMPT' | i18n }}"></textarea>
    </form>
  </div>
  <div class="modal-footer">
    <button type="button" ng-click="interaction(INTERACTION.reset, {notify: notify, report: report})" class="btn pull-left" tabindex="{{ show && 5 || ''}}">
      <i class="icon-warning-sign warning-colored"></i>
      {{ 'RESET' | i18n }}
    </button>
    <button type="button" ng-click="interaction(INTERACTION.retry, {notify: notify, report: report})" class="btn btn-primary" tabindex="{{ show && 3 || ''}}">{{ 'RETRY' | i18n }}</button>
  </div>
</div>

<div modal="model.modal == MODAL.welcome">
  <div class="modal-body" id="welcome">
    <div class="logo">
      <div><img src="img/logo.png" alt="{{ 'LANTERN' | i18n }}"></div>
      <div class="beta">{{ 'BETA' | i18n }}</div>
    </div>
    <div class="tagLine">{{ 'TAG_LINE' | i18n }}</div>
    <div ng-show="model.connectivity.internet">
      <button type="button" ng-hide="inCensoringCountry" ng-click="interaction(MODE.give)"
        class="btn btn-large btn-{{inCensoringCountry && 'warning' || 'give-inverse' }}">
        <i ng-show="inCensoringCountry" class="icon-warning-sign"></i>
        {{ 'GIVE_ACCESS' | i18n }}</button>
      <button type="button" class="btn btn-large btn-get-inverse" ng-click="interaction(MODE.get)">{{ 'GET_ACCESS' | i18n }}</button>
    </div>
    <div class="internetRequired fadeInOut" ng-hide="model.connectivity.internet">
      {{ 'INTERNET_REQUIRED' | i18n }}
    </div>
  </div>
</div>

<div ng-controller="SponsorToContinueCtrl" modal="show">
  <div class="modal-header">
    <h3>{{ 'SPONSOR_TO_CONTINUE_TITLE' | i18n }}</h3>
  </div>
  <div class="modal-body" id="sponsorToContinue">
    {{ 'SPONSOR_TO_CONTINUE_PROMPT' | i18n }}
    <a ng-click="openExternal(EXTERNAL_URL.cloudServers)" class="more-info">
      {{ 'MORE_INFO' | i18n }}<sup><i class="icon-external-link"></i></sup></a>
  </div>
  <div class="modal-footer">
    <span class="icon-external-link-wrapper">
      <button class="btn btn-primary" ng-click="openExternal(EXTERNAL_URL.rally)" focus-on="show">
        {{ 'SPONSOR' | i18n }}
      </button><sup><i class="icon-external-link"></i></sup>
    </span>
  </div>
</div>

<div ng-controller="AuthorizeCtrl" modal="show">
  <div class="modal-header">
    <h3>{{ 'AUTHORIZE_TITLE' | i18n }}</h3>
  </div>
  <div class="modal-body" id="authorize">
    <div>
      {{ 'AUTHORIZE_PROMPT' | i18n }}
      <a ng-click="helpExpanded=!helpExpanded" class="more-info">{{ 'MORE_INFO' | i18n }}</a>
    </div>
    <div class="prompt-extra" collapse="!helpExpanded">
      <p>{{ 'AUTHORIZE_TIP_GTALK' | i18n }}</p>
      <p>{{ 'EMAIL_USE' | i18n }}</p>
      <p>{{ 'DIRECT_FROM_GOOGLE' | i18n }}</p>
    </div>
  </div>
  <div class="modal-footer">
    <a class="btn btn-primary" href="{{ model.connectivity.gtalkOauthUrl }}" target="{{ model.mock && '_blank' || ''}}" focus-on="show">
      {{ 'SIGN_IN' | i18n }}
    </a>
  </div>
</div>

<div modal="model.modal == MODAL.connecting">
  <div class="modal-header">
    <h3>{{ 'CONNECTING_TITLE' | i18n }}</h3>
  </div>
  <div class="modal-body" id="connecting">
    <!-- XXX progress bar would be nice here -->
    <span ng-bind-html="model.connectivity.connectingStatus"></span>
  </div>
  <div class="modal-footer">
  </div>
</div>

<div ng-controller="ConfirmResetCtrl" modal="show">
  <div class="modal-header">
    <h3>{{ 'CONFIRM_RESET_TITLE' | i18n }}</h3>
  </div>
  <div class="modal-body" id="confirmReset">
    <div>{{ 'CONFIRM_RESET_PROMPT' | i18n }}</div>
  </div>
  <div class="modal-footer">
    <button type="button" class="btn" focus-on="show" ng-click="interaction(INTERACTION.cancel)">{{ 'CANCEL' | i18n }}</button>
    <button type="button" class="btn btn-danger" ng-click="interaction(INTERACTION.reset)">{{ 'RESET' | i18n }}</button>
  </div>
</div>

<div ng-controller="GiveModeForbiddenCtrl" modal="show">
  <div class="modal-header">
    <h3>{{ 'GIVE_MODE_FORBIDDEN_TITLE' | i18n }}</h3>
  </div>
  <div class="modal-body" id="giveModeForbidden">
    <div>{{ 'GIVE_MODE_FORBIDDEN_PROMPT' | i18n }}</div>
  </div>
  <div class="modal-footer">
    <button type="button" class="btn" ng-hide="model.setupComplete" ng-click="interaction(INTERACTION.cancel)">{{ 'BACK' | i18n }}</button>
    <button type="button" class="btn btn-primary btn-get-mode" focus-on="show" ng-click="interaction(INTERACTION.continue)">{{ 'CONTINUE_IN_GET_MODE' | i18n }}</button>
  </div>
</div>

<div ng-controller="NotInvitedCtrl" modal="show">
  <div class="modal-header">
    <h3>{{ 'NOT_INVITED_TITLE' | i18n }}</h3>
  </div>
  <div class="modal-body" id="notInvited">
    <div>{{ 'NOT_INVITED_PROMPT' | i18n }}</div>
  </div>
  <div class="modal-footer">
    <button type="button" class="btn" focus-on="show" ng-click="interaction(INTERACTION.retry)">{{ 'TRY_ANOTHER_USER' | i18n }}</button>
  </div>
</div>

<div ng-controller="ProxiedSitesCtrl" modal="show">
  <div class="modal-header">
    <h3>
      <i class="lsf-icon lsf-web"></i>
      {{ 'PROXIED_SITES_TITLE' | i18n }}
    </h3>
  </div>
  <div class="modal-body" id="proxiedSites">
    <div class="prompt small">{{ 'PROXIED_SITES_PROMPT' | i18n }}</div>
    <div class="warning noHeightWhenHidden" ui-toggle="model.settings.proxyAllSites">
      <i class="icon icon-warning-sign"></i>
      {{ 'PROXYING_ALL_WARNING' | i18n }}
      <a ng-click="changeSetting(SETTING.proxyAllSites, false)">
        {{ 'DISABLE_PROXY_ALL' | i18n }}
      </a>
    </div>
    <div ng-init="showSearchInput=true">
      <div id="proxiedSitesLabelAndSearchContainer">
        <label id="proxiedSitesLabel" for="proxiedSitesInput">
          {{ 'CONFIGURE_PROXIED_SITES' | i18n }}
        </label>
        <input type="search" ng-model="searchText" results="0" id="proxiedSitesSearch"
            ng-disabled="model.settings.proxyAllSites"
            ng-class="{show: showSearchInput}"
            placeholder="{{ 'SEARCH' | i18n }}">
      </div>
      <form name="proxiedSitesForm">
        <textarea ng-model="input" name="input" placeholder="example.com" required
          ng-disabled="model.settings.proxyAllSites || updating"
          ng-hide="!!searchText" ng-readonly="!!searchText" focus-on="show"
          ui-validate="'validate($value)'" id="proxiedSitesInput"
          ui-event="{focus: 'showSearchInput=true', blur: 'showSearchInput=false'}"
          dir="ltr" tabindex="{{ show && 1 || '' }}"></textarea>
        <textarea ng-model="inputFiltered" placeholder="{{ 'NO_MATCHING_SITES' | i18n }}"
          ng-show="!!searchText" readonly dir="ltr"></textarea>
      </form>
    </div>
    <!-- XXX https://github.com/getlantern/lantern/issues/465#issuecomment-14825659
         uncomment this out once it's actually true:
    <div class="tip" ui-toggle="!model.settings.proxyAllSites">
      <i class="icon-info-sign"></i>
      {{ 'PROXIED_SITES_TIP' | i18n }}
    </div>
    -->
    <div class="error" ui-toggle="errorLabelKey">
      {{ errorLabelKey && (errorLabelKey | i18n) || '' }}
      <pre class="errorCause" ng-show="!!errorCause">{{ errorCause }}</pre>
    </div>
  </div>
  <div class="modal-footer">
    <button type="button" class="btn" ng-disabled="!hasUpdate || updating" ng-click="handleReset()" tabindex="{{ show && 3 || '' }">{{ 'RESET' | i18n }}</button>
    <button type="button" class="btn btn-primary" tabindex="{{ show && 2 || '' }}"
            ng-disabled="updating || proxiedSitesForm.$invalid"
            ng-click="handleContinue()">{{ updating && 'UPDATING' || (hasUpdate && 'UPDATE') || (model.setupComplete && 'CLOSE' || 'CONTINUE') | i18n }}</button>
  </div>
</div>

<div ng-controller="LanternFriendsCtrl" modal="show">
  <div class="modal-header">
    <h3>
      <i class="lsf-icon lsf-friends"></i>
      {{ 'LANTERN_FRIENDS' | i18n }}
    </h3>
  </div>
  <div class="modal-body" id="lanternFriends">
    <div>
      <p>{{ 'LANTERN_FRIENDS_PROMPT' | i18n }}</p>
      <p class="small">
        {{ 'LANTERN_FRIENDS_EXP_INTRO' | i18n }}
        {{ inGiveMode && 'LANTERN_FRIENDS_EXP_GIVE' || 'LANTERN_FRIENDS_EXP_GET'  | i18n }}
      </p>
    </div>

    <div class="addFriendsControls">
      <div>
        <input type="hidden" id="addFriendInput" name="addFriendInput"
<<<<<<< HEAD
          select2-focus-on="show" select2-focus-on-broadcast="addSuccess"
=======
          select2-focus-on="show" select2-focus-when-cleared="added"
>>>>>>> 997b89c8
          placeholder="{{ 'ADD_FRIENDS_PROMPT' | i18n }}"
          ng-model="added" ui-select2="select2opts">
          <!-- XXX https://github.com/angular-ui/ui-select2/issues/59 -->
      </div>

      <p id="currentFriendsHeading" ng-show="nfriends || npending">{{ nfriends && ('NFRIENDS' | i18n:nfriends) || '' }}{{ nfriends && npending && ', ' || ''}}{{ npending && ('NSUGGESTED' | i18n:npending) || '' }}</p>

      <input type="search" ng-model="searchText" results="0" placeholder="{{ 'SEARCH' | i18n }}" id="friendsListSearch">

      <ul class="well" id="currentFriends" ng-show="nfriends || npending">
        <li ng-repeat="friend in model.friends | notRejected | orderBy:friendOrder | filter:friendFilter"
          id="friendlist-{{friend.email|toClassOrID}}" class="entry status-{{ friend.status }}">
          <div>
            <a class="reject" ng-click="friend.status != FRIEND_STATUS.pending && reject(friend.email)">×</a>
            <span class="vcard">
              <span class="fn">{{ friend.name }}</span>
              <span class="email">{{ friend.email }}</span>
            </span>
            <span class="btn-group approve" ng-show="friend.status == FRIEND_STATUS.pending" dir="ltr">
              <button type="button" class="btn btn-mini btn-success" ng-click="add(friend.email)">{{ 'FRIEND' | i18n }}</button>
              <button type="button" class="btn btn-mini btn-danger" ng-click="reject(friend.email)">{{ 'DECLINE' | i18n }}</button>
            </span>
          </div>
          <div class="pending" ng-show="friend.status == FRIEND_STATUS.pending">
            {{ 'SUGGESTED_FRIEND_WARNING' | i18n }}
          </div>
        </li>
      </ul>
      <div class="error error-colored pagination-centered" ui-toggle="errorLabelKey">
        {{ errorLabelKey && (errorLabelKey | i18n) || '' }}
      </div>
    </div>
  </div>
  <div class="modal-footer">
    <button class="btn btn-primary"
      ng-click="interaction(INTERACTION.continue)">{{ model.setupComplete && 'CLOSE' || 'CONTINUE' | i18n }}</button>
  </div>
</div>

<div ng-controller="FinishedCtrl" modal="show">
  <div class="modal-header">
    <h3>{{ 'FINISHED_TITLE' | i18n }}</h3>
  </div>
  <div class="modal-body" id="finished">
    <p>{{ inGiveMode && 'FINISHED_PROMPT_GIVE' || 'FINISHED_PROMPT_GET' | i18n }}</p>
    <div id="finished-autoReport">
      <label class="checkbox inline">
        <input type="checkbox" ng-model="autoReport"
               ng-change="changeSetting(SETTING.autoReport, autoReport)">
        {{ 'AUTOREPORT_PROMPT' | i18n }}
        <a ng-click="openExternal(EXTERNAL_URL.autoReportPrivacy)" class="more-info">
          {{ 'MORE_INFO' | i18n }}<sup><i class="icon-external-link"></i></sup>
        </a>
      </label>
    </div>
  </div>
  <div class="modal-footer">
    <button type="button" class="btn btn-primary btn-{{ model.settings.mode }}-mode"
            focus-on="show"
            ng-click="interaction(INTERACTION.continue)">{{ 'FINISH' | i18n }}</button>
  </div>
</div>

<div ng-controller="ContactCtrl" modal="show">
  <div class="modal-header">
    <h3>{{ 'CONTACT_TITLE' | i18n }}</h3>
  </div>
  <div class="modal-body" id="contact" dir="ltr">
    <div class="smaller">
      <!-- XXX i18n -->
      The <a ng-click="openExternal(EXTERNAL_URL.docs)">Lantern documentation<sup><i class="icon-external-link"></i></sup></a>
      and <a ng-click="openExternal(EXTERNAL_URL.userForums)">user forums<sup><i class="icon-external-link"></i></sup></a>
      are the best places to search, request, and provide information appropriate
      for public access. Private messages can be submitted securely through this form.
    </div>
    <form name="contactForm">
      <textarea class="report" name="contactMsg" ng-model="message" tabindex="{{ show && 1 || '' }}"
        focus-on="show"
        ng-maxlength="500000" required></textarea><!-- XXX https://github.com/angular/angular.js/pull/1588 -->
      <div class="text-error" ui-toggle="contactForm.contactMsg.$error.maxlength">
        {{ 'ERROR_TOO_LONG' | i18n:(contactForm.contactMsg.$viewValue.length - 500000) }}&nbsp;
      </div>
    </form>
  </div>
  <div class="modal-footer">
    <button type="button" class="btn" tabindex="{{ show && 3 || '' }}"
            ng-click="interaction(INTERACTION.cancel)">{{ 'CANCEL' | i18n }}</button>
    <button type="button" class="btn btn-primary" tabindex="{{ show && 2 || '' }}"
            ng-disabled="contactForm.contactMsg.$invalid"
            ng-click="interaction(INTERACTION.continue, {message: message})">{{ 'SEND' | i18n }}</button>
  </div>
</div>

<div ng-controller="AboutCtrl" modal="show">
  <div class="modal-header about">
    <div>{{ 'LANTERN' | i18n }} {{ 'VERSION' | i18n }} {{ model.version.installed | version:true:true }}</div>
    <div ng-show="model.dev" class="smaller">Development version. lantern-ui v{{ lanternUiVersion }}.</div>
    <div class="smaller">
      <a ng-click="openExternal(EXTERNAL_URL.homepage)">{{ 'HOMEPAGE' | i18n }}<sup><i class="icon-external-link"></i></sup></a> ·
      <a ng-click="openExternal(EXTERNAL_URL.userForums)">{{ 'FORUMS' | i18n }}<sup><i class="icon-external-link"></i></sup></a> ·
      <a ng-click="openExternal(EXTERNAL_URL.docs)">{{ 'DOCS' | i18n }}<sup><i class="icon-external-link"></i></sup></a> ·
      <a ng-click="openExternal(EXTERNAL_URL.developers)">{{ 'DEVELOPERS' | i18n }}<sup><i class="icon-external-link"></i></sup></a>
    </div>
  </div>
  <div class="modal-body" id="about" dir="ltr">
    <div>
      {{ 'BETA' | i18n }}
      <textarea readonly rows="4">{{ 'BETA_STATEMENT' | i18n }}</textarea>
      <p class="contributing-prompt">
        {{ 'VIEW_THE' | i18n }}
        <a ng-click="openExternal(EXTERNAL_URL.contributing)">{{ 'CONTRIBUTING' | i18n }}<sup><i class="icon-external-link"></i></sup></a>
        {{ 'CONTRIBUTING_CONTINUED' | i18n }}
      </p>
    </div>
    <div>
      {{ 'PRIVACY' | i18n }}
      <textarea readonly rows="3">{{ 'PRIVACY_STATEMENT' | i18n }}</textarea>
    </div>
    <div>
      {{ 'LICENSE' | i18n }}
      <textarea readonly rows="3">{{ 'LICENSE_STATEMENT' | i18n }}</textarea>
    </div>
    <!-- XXX https://en.wikipedia.org/wiki/Copyright#Obtaining_and_enforcing_copyright -->
    <div class="smaller gray centered">{{ 'COPYRIGHT' | i18n }}</div>
  </div>
  <div class="modal-footer">
    <button type="button" class="btn btn-primary" focus-on="show" ng-click="interaction(INTERACTION.close)">{{ 'CLOSE' | i18n }}</button>
  </div>
</div>

<div ng-controller="UpdateAvailableCtrl" modal="show">
  <div class="modal-header">
    <h3>{{ 'UPDATE_AVAILABLE_TITLE' | i18n }}</h3>
  </div>
  <div class="modal-body" id="updateAvailable">
    <p>{{ 'UPDATE_AVAILABLE_PROMPT' | i18n }}</p>
    <details open id="latestDetails">
      <summary>{{ 'VERSION' | i18n }} {{ model.version.latest | version }}</summary>
      <dl class="dl-horizontal">
        <dt>{{ 'RELEASED' | i18n }}</dt>
        <dd><time>{{ model.version.latest.releaseDate }}</time></dd>
        <dt>{{ 'URL' | i18n }}</dt>
        <dd><a ng-click="openExternal(model.version.latest.installerUrl)">{{ model.version.latest.installerUrl }}</a></dd>
        <dt ng-show="model.version.latest.installerSHA1">{{ 'SHA1' | i18n }}</dt>
        <dd ng-show="model.version.latest.installerSHA1">{{ model.version.latest.installerSHA1 }}</dd>
        <dt ng-show="model.version.latest.infoUrl">{{ 'MORE_INFO' | i18n }}</dt>
        <dd ng-show="model.version.latest.infoUrl"><a ng-click="openExternal(model.version.latest.infoUrl)">{{ model.version.latest.infoUrl }}</a></dd>
      </dl>
    </details>
    <p class="smaller indented">{{ 'UPDATE_AVAILABLE_PROMPT_RUNNING' | i18n }}
      {{ 'VERSION' | i18n }} {{ model.version.installed | version }},
      {{ 'RELEASED' | i18n }} <time>{{ model.version.installed.releaseDate }}.</time></p><!-- XXX i18n -->
    <br>
    <p class="indented">{{ 'UPDATE_PROMPT' | i18n }}</p>
  </div>
  <div class="modal-footer">
    <button type="button" class="btn" ng-click="interaction(INTERACTION.close)"
            tabindex="{{ show && 2 || '' }}">
      {{ 'CLOSE' | i18n }}
    </button>
    <button type="button" class="btn btn-primary" ng-click="openExternal(model.version.latest.installerUrl)"
       focus-on="show" tabindex="{{ show && 1 || '' }}">
      {{ 'DOWNLOAD' | i18n }}
    </button>
  </div>
</div>

<div ng-controller="SponsorCtrl" modal="show">
  <div class="modal-header">
    <h3>{{ 'SPONSOR_CLOUD_PROXY' | i18n }}</h3>
  </div>
  <div class="modal-body" id="sponsor">
    <p>
      {{ inGetMode && 'SPONSOR_PROMPT_GET' || 'SPONSOR_PROMPT_GIVE' | i18n }}
      <a ng-click="openExternal(EXTERNAL_URL.cloudServers)" class="more-info">
        {{ 'MORE_INFO' | i18n }}<sup><i class="icon-external-link"></i></sup></a>
    </p>
    <p class="actions">
      <span class="icon-external-link-wrapper">
        <button class="btn btn-primary" ng-click="openExternal(EXTERNAL_URL.rally)" focus-on="show">
          {{ 'SPONSOR_CLOUD_PROXY' | i18n }}
        </button><sup><i class="icon-external-link"></i></sup>
      </span>
      <small>
        {{ 'OR' | i18n }}
        <a class="always-underlined" ng-click="openExternal(EXTERNAL_URL.contributing)">
          {{ 'VIEW_WAYS_TO_CONTRIBUTE' | i18n }}<sup><i class="icon-external-link"></i></sup></a>
      </small>
    </p>
  </div>
  <div class="modal-footer">
    <button class="btn" ng-click="interaction(INTERACTION.close)">{{ 'CLOSE' | i18n }}</button>
  </div>
</div>

<div ng-controller="SettingsCtrl" modal="show">
  <div class="modal-header">
    <h3>
      <i class="lsf-icon lsf-gear"></i>
      {{ 'SETTINGS' | i18n }}
    </h3>
  </div>
  <div class="modal-body" id="settings">
    <dl class="dl-horizontal">
      <dt>{{ 'APP' | i18n }}</dt>
      <dd id="app-settings">
        <label class="checkbox">
          <input type="checkbox" ng-model="runAtSystemStart"
                 ng-click="changeSetting(SETTING.runAtSystemStart, runAtSystemStart)">
          {{ 'AUTO_START' | i18n }}
        </label>

        <label class="checkbox">
          <input type="checkbox" ng-model="showFriendPrompts"
                 ng-click="changeSetting(SETTING.showFriendPrompts, showFriendPrompts)">
          {{ 'SHOW_FRIEND_PROMPTS' | i18n }}
        </label>

        <div>
          <label class="checkbox">
            <input type="checkbox" ng-model="autoReport"
                   ng-click="changeSetting(SETTING.autoReport, autoReport)">
            {{ 'AUTOREPORT_PROMPT' | i18n }}
            <a ng-click="openExternal(EXTERNAL_URL.autoReportPrivacy)" class="more-info">
              {{ 'MORE_INFO' | i18n }}<sup><i class="icon-external-link"></i></sup>
            </a>
          </label>
        </div>

        <div id="autoreport-warning" collapse="model.settings.autoReport">
          <i class="icon-exclamation-sign"></i>
          {{ 'NO_AUTOREPORT_WARNING' | i18n }}
        </div>
      </dd>

      <dt ng-hide="inCensoringCountry">{{ 'MODE' | i18n }}</dt>
      <dd ng-hide="inCensoringCountry">
        <div class="btn-group" dir="ltr">
          <button type="button" class="btn btn-mini btn-give"
                  ng-class="{active: inGiveMode}"
                  ng-disabled="inGiveMode"
                  ng-click="interaction(MODE.give)">
                  <i ng-show="inCensoringCountry" class="icon-warning-sign"></i>
                  {{ 'GIVE_ACCESS' | i18n }}
          </button>
          <button type="button" class="btn btn-mini btn-get"
                  ng-class="{active: inGetMode}"
                  ng-disabled="inGetMode"
                  ng-click="interaction(MODE.get)">
                  {{ 'GET_ACCESS' | i18n }}
          </button>
        </div>
      </dd>

      <dt collapse="inGiveMode">{{ 'PROXY' | i18n }}</dt>
      <dd collapse="inGiveMode" id="proxy-settings">
        <button type="button" class="btn btn-mini"
                ng-click="interaction(INTERACTION.proxiedSites)">
          <i ui-if="model.settings.proxyAllSites" class="icon-warning-sign warning-colored"></i>
          {{ 'MANAGE_PROXIED_SITES' | i18n }}
        </button>
        <br>
        <div class="details" ng-init="isExpanded = model.settings.proxyAllSites || model.settings.systemProxy == false">
          <div class="summary" ng-class="{expanded: isExpanded}" ng-click="isExpanded = ! isExpanded">{{ 'ADVANCED' | i18n }}</div>
          <div class="collapsible" collapse="!isExpanded">
            <div>
              <label class="checkbox inline" style="margin-top:-9px"><!-- XXX inline style -->
                <input type="checkbox" ng-model="proxyAllSites"
                       ng-click="changeSetting(SETTING.proxyAllSites, proxyAllSites)">
                  {{'PROXY_ALL_TRAFFIC' | i18n }}
              </label>
            </div>
            <div>
              <label class="checkbox">
                <input type="checkbox" ng-model="systemProxy"
                       ng-click="changeSetting(SETTING.systemProxy, systemProxy)">
                {{ 'SET_AS_SYSTEM_PROXY' | i18n }}
              </label>
              <div id="manualProxyInfo">
                <i class="icon-info-sign"></i>
                {{ 'PAC_FILE_LOC' | i18n }}
                <div class="pacUrl">
                  {{ model.connectivity.pacUrl }}
                </div>
              </div>
            </div>
          </div>
        </div>
      </dd>
    </dl>
  </div>
  <div class="modal-footer">
    <button type="button" ng-click="interaction(INTERACTION.reset)" tabindex="-1"
            class="btn btn-mini pull-left">
      <i class="icon-warning-sign warning-colored"></i>
      {{ 'RESET_ELLIPSIS' | i18n }}
    </button>
    <button type="button" class="btn btn-primary" ng-click="interaction(INTERACTION.close)" focus-on="show">{{ 'CLOSE' | i18n }}</button>
  </div>
</div>

<div ng-controller="ScenariosCtrl" modal="model.modal == MODAL.scenarios">
  <div class="modal-header centered">
    <h3>Developer</h3>
  </div>
  <div class="modal-body" id="scenarios">
    <p class="centered text-error">{{ model.mock.scenarios.prompt }}</p>
    <label>Applied scenarios:</label>
    <select ui-select2 multiple ng-model="appliedScenarios"
            placeholder="Choose applied scenarios" required style="width: 530px">
      <optgroup ng-repeat="(group, scenarios) in model.mock.scenarios.all" label="{{ group }}">
        <option ng-repeat="(key, scen) in scenarios" value="{{ group }}.{{ key }}">{{ scen.desc }}</option>
      </optgroup>
    </select>
  </div>
  <div class="modal-footer">
    <button type="button" class="btn" ng-click="interaction(INTERACTION.cancel)">Cancel</button>
    <button type="button" class="btn btn-primary" ng-click="submit()"
      disabled>Continue</button><!-- XXX have to fix on backend -->
  </div>
</div><|MERGE_RESOLUTION|>--- conflicted
+++ resolved
@@ -248,11 +248,7 @@
     <div class="addFriendsControls">
       <div>
         <input type="hidden" id="addFriendInput" name="addFriendInput"
-<<<<<<< HEAD
           select2-focus-on="show" select2-focus-on-broadcast="addSuccess"
-=======
-          select2-focus-on="show" select2-focus-when-cleared="added"
->>>>>>> 997b89c8
           placeholder="{{ 'ADD_FRIENDS_PROMPT' | i18n }}"
           ng-model="added" ui-select2="select2opts">
           <!-- XXX https://github.com/angular-ui/ui-select2/issues/59 -->
@@ -264,7 +260,7 @@
 
       <ul class="well" id="currentFriends" ng-show="nfriends || npending">
         <li ng-repeat="friend in model.friends | notRejected | orderBy:friendOrder | filter:friendFilter"
-          id="friendlist-{{friend.email|toClassOrID}}" class="entry status-{{ friend.status }}">
+          class="entry status-{{ friend.status }}">
           <div>
             <a class="reject" ng-click="friend.status != FRIEND_STATUS.pending && reject(friend.email)">×</a>
             <span class="vcard">
