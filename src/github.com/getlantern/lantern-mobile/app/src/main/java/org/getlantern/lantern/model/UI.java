--- conflicted
+++ resolved
@@ -321,12 +321,8 @@
 
                 if (!activity.isNetworkAvailable()) {
                     powerLantern.setChecked(false);
-<<<<<<< HEAD
                     Utils.showAlertDialog(activity, "Lantern", "No Internet connection available!");
-=======
                     toggleSwitch(false);
-                    showAlertDialog("Lantern", "No Internet connection available!");
->>>>>>> 13bdd8c2
                     return;
                 }
 
